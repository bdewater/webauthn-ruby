# frozen_string_literal: true

require "cbor"
require "forwardable"
require "uri"
require "openssl"

require "webauthn/attestation_object"
require "webauthn/authenticator_response"
require "webauthn/client_data"
require "webauthn/encoder"

module WebAuthn
  class AttestationStatementVerificationError < VerificationError; end
  class AttestationTrustworthinessVerificationError < VerificationError; end
  class AttestedCredentialVerificationError < VerificationError; end

  class AuthenticatorAttestationResponse < AuthenticatorResponse
    def self.from_client(response)
      encoder = WebAuthn.configuration.encoder

      new(
        attestation_object: encoder.decode(response["attestationObject"]),
        client_data_json: encoder.decode(response["clientDataJSON"])
      )
    end

    attr_reader :attestation_type, :attestation_trust_path

    def initialize(attestation_object:, **options)
      super(**options)

      @attestation_object_bytes = attestation_object
    end

    def verify(expected_challenge, expected_origin = nil, user_verification: nil, rp_id: nil)
      super

      verify_item(:attested_credential)
      if WebAuthn.configuration.verify_attestation_statement
        verify_item(:attestation_statement)
      end

      true
    end

    def attestation_object
      @attestation_object ||= WebAuthn::AttestationObject.deserialize(attestation_object_bytes)
    end

    extend Forwardable

    def_delegators(
      :attestation_object,
      :aaguid,
      :attestation_statement,
      :attestation_certificate_key_id,
      :authenticator_data,
      :credential
    )

    alias_method :attestation_certificate_key, :attestation_certificate_key_id

    private

    attr_reader :attestation_object_bytes

    def type
      WebAuthn::TYPES[:create]
    end

    def valid_attested_credential?
      attestation_object.valid_attested_credential?
    end

    def valid_attestation_statement?
      @attestation_type, @attestation_trust_path = attestation_object.valid_attestation_statement?(client_data.hash)
    end
<<<<<<< HEAD
=======

    def valid_attestation_trustworthiness?
      attestation_object.trustworthy?
    end
>>>>>>> 0184bbe2
  end
end<|MERGE_RESOLUTION|>--- conflicted
+++ resolved
@@ -76,12 +76,5 @@
     def valid_attestation_statement?
       @attestation_type, @attestation_trust_path = attestation_object.valid_attestation_statement?(client_data.hash)
     end
-<<<<<<< HEAD
-=======
-
-    def valid_attestation_trustworthiness?
-      attestation_object.trustworthy?
-    end
->>>>>>> 0184bbe2
   end
 end